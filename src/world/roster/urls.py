"""
URL patterns for the roster system API.
"""

from rest_framework.routers import DefaultRouter

from world.roster.views import (
<<<<<<< HEAD
    PlayerMailViewSet,
    PlayerMediaViewSet,
    RosterEntryViewSet,
    RosterTenureViewSet,
=======
    PlayerMediaViewSet,
    RosterEntryViewSet,
>>>>>>> 2cb31cbc
    RosterViewSet,
    TenureGalleryViewSet,
)

app_name = "roster"

router = DefaultRouter()
router.register("rosters", RosterViewSet, basename="rosters")
router.register("entries", RosterEntryViewSet, basename="entries")
router.register("media", PlayerMediaViewSet, basename="media")
<<<<<<< HEAD
router.register("mail", PlayerMailViewSet, basename="mail")
router.register("tenures", RosterTenureViewSet, basename="tenures")
=======
>>>>>>> 2cb31cbc
router.register("galleries", TenureGalleryViewSet, basename="galleries")

urlpatterns = router.urls<|MERGE_RESOLUTION|>--- conflicted
+++ resolved
@@ -5,15 +5,11 @@
 from rest_framework.routers import DefaultRouter
 
 from world.roster.views import (
-<<<<<<< HEAD
+
     PlayerMailViewSet,
     PlayerMediaViewSet,
     RosterEntryViewSet,
     RosterTenureViewSet,
-=======
-    PlayerMediaViewSet,
-    RosterEntryViewSet,
->>>>>>> 2cb31cbc
     RosterViewSet,
     TenureGalleryViewSet,
 )
@@ -24,11 +20,8 @@
 router.register("rosters", RosterViewSet, basename="rosters")
 router.register("entries", RosterEntryViewSet, basename="entries")
 router.register("media", PlayerMediaViewSet, basename="media")
-<<<<<<< HEAD
 router.register("mail", PlayerMailViewSet, basename="mail")
 router.register("tenures", RosterTenureViewSet, basename="tenures")
-=======
->>>>>>> 2cb31cbc
 router.register("galleries", TenureGalleryViewSet, basename="galleries")
 
 urlpatterns = router.urls