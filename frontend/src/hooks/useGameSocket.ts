import { useAppDispatch, useAppSelector } from '../store/hooks';
import {
  addSessionMessage,
  setSessionCommands,
  setSessionConnectionStatus,
} from '../store/gameSlice';
import { parseGameMessage } from './parseGameMessage';
import { WS_MESSAGE_TYPE } from './types';
<<<<<<< HEAD
import type { IncomingMessage, OutgoingMessage, RoomStatePayload, CommandsPayload } from './types';
import { handleRoomStatePayload } from './handleRoomStatePayload';
import { handleCommandPayload } from './handleCommandPayload';
=======
import type { OutgoingMessage } from './types';
import type { CommandSpec } from '../game/types';
>>>>>>> 20b748b2
import { useCallback } from 'react';
import type { MyRosterEntry } from '../roster/types';
import { WS_PORT } from '../config';

const sockets: Record<string, WebSocket> = {};

export function useGameSocket() {
  const dispatch = useAppDispatch();
  const account = useAppSelector((state) => state.auth.account);

  const connect = useCallback(
    (character: MyRosterEntry['name']) => {
      if (sockets[character]) return;

      // Check if user is authenticated
      if (!account) {
        console.error('User not authenticated for websocket connection');
        return;
      }

      const protocol = window.location.protocol === 'https:' ? 'wss' : 'ws';
      const socketPort = WS_PORT;

      // Clean websocket URL - middleware will inject session auth from cookies
      const url = `${protocol}://${window.location.hostname}:${socketPort}/ws/game/`;
      const socket = new WebSocket(url);
      sockets[character] = socket;

      socket.addEventListener('open', () => {
        dispatch(setSessionConnectionStatus({ character, status: true }));
        const puppet: OutgoingMessage = [WS_MESSAGE_TYPE.TEXT, [`@ic ${character}`], {}];
        socket.send(JSON.stringify(puppet));
      });

      socket.addEventListener('close', () => {
        dispatch(setSessionConnectionStatus({ character, status: false }));
        delete sockets[character];
      });

      socket.addEventListener('message', (event) => {
<<<<<<< HEAD
        const parsed: IncomingMessage = JSON.parse(event.data);
        if (Array.isArray(parsed)) {
          if (parsed[0] === WS_MESSAGE_TYPE.ROOM_STATE) {
            handleRoomStatePayload(parsed[2] as RoomStatePayload);
            return;
          }
          if (parsed[0] === WS_MESSAGE_TYPE.COMMANDS) {
            handleCommandPayload(parsed[1] as CommandsPayload);
            return;
          }
        }
        const message = parseGameMessage(parsed);
=======
        try {
          const parsed = JSON.parse(event.data);
          if (Array.isArray(parsed) && parsed[0] === WS_MESSAGE_TYPE.COMMANDS) {
            const [, args = []] = parsed;
            dispatch(
              setSessionCommands({
                character,
                commands: args as CommandSpec[],
              })
            );
            return;
          }
        } catch {
          // fall through to message parsing
        }
        const message = parseGameMessage(event.data);
>>>>>>> 20b748b2
        dispatch(addSessionMessage({ character, message }));
      });
    },
    [dispatch, account]
  );

  const send = useCallback((character: MyRosterEntry['name'], command: string) => {
    const socket = sockets[character];
    if (socket && socket.readyState === WebSocket.OPEN) {
      const message: OutgoingMessage = [WS_MESSAGE_TYPE.TEXT, [command], {}];
      socket.send(JSON.stringify(message));
    }
  }, []);

  const disconnectAll = useCallback(() => {
    Object.values(sockets).forEach((socket) => socket.close());
  }, []);

  return { connect, send, disconnectAll };
}<|MERGE_RESOLUTION|>--- conflicted
+++ resolved
@@ -6,14 +6,12 @@
 } from '../store/gameSlice';
 import { parseGameMessage } from './parseGameMessage';
 import { WS_MESSAGE_TYPE } from './types';
-<<<<<<< HEAD
+
 import type { IncomingMessage, OutgoingMessage, RoomStatePayload, CommandsPayload } from './types';
 import { handleRoomStatePayload } from './handleRoomStatePayload';
 import { handleCommandPayload } from './handleCommandPayload';
-=======
-import type { OutgoingMessage } from './types';
 import type { CommandSpec } from '../game/types';
->>>>>>> 20b748b2
+
 import { useCallback } from 'react';
 import type { MyRosterEntry } from '../roster/types';
 import { WS_PORT } from '../config';
@@ -54,42 +52,54 @@
       });
 
       socket.addEventListener('message', (event) => {
-<<<<<<< HEAD
-        const parsed: IncomingMessage = JSON.parse(event.data);
-        if (Array.isArray(parsed)) {
-          if (parsed[0] === WS_MESSAGE_TYPE.ROOM_STATE) {
-            handleRoomStatePayload(parsed[2] as RoomStatePayload);
-            return;
-          }
-          if (parsed[0] === WS_MESSAGE_TYPE.COMMANDS) {
-            handleCommandPayload(parsed[1] as CommandsPayload);
-            return;
-          }
-        }
-        const message = parseGameMessage(parsed);
-=======
-        try {
-          const parsed = JSON.parse(event.data);
-          if (Array.isArray(parsed) && parsed[0] === WS_MESSAGE_TYPE.COMMANDS) {
-            const [, args = []] = parsed;
-            dispatch(
-              setSessionCommands({
-                character,
-                commands: args as CommandSpec[],
-              })
-            );
-            return;
-          }
-        } catch {
-          // fall through to message parsing
-        }
-        const message = parseGameMessage(event.data);
->>>>>>> 20b748b2
-        dispatch(addSessionMessage({ character, message }));
-      });
-    },
-    [dispatch, account]
-  );
+  let parsed: unknown;
+
+  try {
+    parsed = JSON.parse(event.data);
+  } catch {
+    // Bad JSON frame: surface as a system message and bail.
+    const fallback = {
+      content: String(event.data),
+      timestamp: Date.now(),
+      type: GAME_MESSAGE_TYPE.SYSTEM,
+    } as GameMessage;
+    dispatch(addSessionMessage({ character, message: fallback }));
+    return;
+  }
+
+  if (Array.isArray(parsed) && parsed.length >= 2) {
+    const [msgType, args, kwargs] = parsed as IncomingMessage;
+
+    // Control message: ROOM_STATE
+    if (msgType === WS_MESSAGE_TYPE.ROOM_STATE) {
+      // codex branch expected payload in kwargs
+      handleRoomStatePayload(kwargs as RoomStatePayload);
+      return;
+    }
+
+    // Control message: COMMANDS
+    if (msgType === WS_MESSAGE_TYPE.COMMANDS) {
+      // Option A (preferred encapsulation): keep your helper
+      handleCommandPayload(args as CommandsPayload);
+      // Option B (mirror main): uncomment below and remove Option A
+      // dispatch(setSessionCommands({ character, commands: (args ?? []) as CommandSpec[] }));
+      return;
+    }
+
+    // Regular game message
+    const message = parseGameMessage(parsed as IncomingMessage);
+    dispatch(addSessionMessage({ character, message }));
+    return;
+  }
+
+  // Unexpected structure: stringify and show
+  const fallback = {
+    content: JSON.stringify(parsed),
+    timestamp: Date.now(),
+    type: GAME_MESSAGE_TYPE.SYSTEM,
+  } as GameMessage;
+  dispatch(addSessionMessage({ character, message: fallback }));
+});
 
   const send = useCallback((character: MyRosterEntry['name'], command: string) => {
     const socket = sockets[character];
